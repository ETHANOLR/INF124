--- conflicted
+++ resolved
@@ -10,57 +10,6 @@
     transition: all 0.3s ease;
 }
 
-<<<<<<< HEAD
-.post-user {
-    display: flex;
-    align-items: center;
-    justify-content: space-between;
-    height: 40px;
-    margin-top: 8px;
-    margin-bottom: 12px;
-}
-
-.author-left {
-    display: flex;
-    align-items: center;
-}
-
-.avatar {
-    width: 32px;
-    height: 32px;
-    border-radius: 50%;
-    background-color: #ddd;
-    margin-right: 10px;
-}
-
-.username {
-    font-size: 14px;
-    font-weight: 500;
-}
-
-/* follow button 单独靠右 */
-.follow-button {
-    font-size: 13px;
-    padding: 5px 10px;
-    border: none;
-    border-radius: 16px;
-    background-color: #ff6f61;
-    color: white;
-    cursor: pointer;
-    transition: background 0.2s ease;
-}
-
-.follow-button.following {
-    background-color: #999;
-}
-
-.follow-btn-small.following {
-    background-color: #aaa;
-}
-  
-.post-thumbnail {
-    height: 150px;
-=======
 .postcard:hover{
     box-shadow: 0 8px 25px rgba(0, 0, 0, 0.15);
     transform: translateY(-5px);
@@ -68,7 +17,6 @@
 
 .postcard-thumbnail {
     /* padding-top: 56.25%;
->>>>>>> 792ca007
     background: #eee;
     border-radius: 8px;
     margin: 12px 12px 0;
@@ -218,4 +166,52 @@
     color: #666;
     font-weight: 500;
     text-align: center
-}+}
+
+.post-user {
+    display: flex;
+    align-items: center;
+    justify-content: space-between;
+    height: 40px;
+    margin-top: 8px;
+    margin-bottom: 12px;
+}
+
+.author-left {
+    display: flex;
+    align-items: center;
+}
+
+.avatar {
+    width: 32px;
+    height: 32px;
+    border-radius: 50%;
+    background-color: #ddd;
+    margin-right: 10px;
+}
+
+.username {
+    font-size: 14px;
+    font-weight: 500;
+}
+
+/* follow button 单独靠右 */
+.follow-button {
+    font-size: 13px;
+    padding: 5px 10px;
+    border: none;
+    border-radius: 16px;
+    background-color: #ff6f61;
+    color: white;
+    cursor: pointer;
+    /* transition: background 0.2s ease; */
+}
+
+.follow-button.following {
+    background-color: #999;
+}
+
+.follow-btn-small.following {
+    background-color: #aaa;
+}
+  